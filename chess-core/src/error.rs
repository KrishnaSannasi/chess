--- conflicted
+++ resolved
@@ -1,7 +1,6 @@
 #[derive(Debug)]
 pub struct OutOfBounds;
 
-<<<<<<< HEAD
 pub enum InvalidDiff {
     /// Tried to capture, when type of move is MoveType::Move
     CaptureOnMoveTy,
@@ -13,9 +12,7 @@
     InvalidPromotionRow,
 }
 
-=======
 #[derive(Debug)]
->>>>>>> d52e86ab
 pub enum Error {
     InvalidDiff(InvalidDiff),
     OutOfBounds,
